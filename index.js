--- conflicted
+++ resolved
@@ -149,7 +149,6 @@
         loadtime = (+new Date) - loadtime;
         drawtime = +new Date;
 
-<<<<<<< HEAD
         var opts = {z:z, x:x, y:y, scale:scale, buffer_size:256 * scale};
         if (format === 'json') {
             try { return callback(null, vtile.toJSON(), headers); }
@@ -163,28 +162,13 @@
         } else {
             var surface = new mapnik.Image(256,256);
         }
+        vtile.parse(function(err) {
+        if (err) return callback(err);
         vtile.render(source._map, surface, opts, function(err, image) {
             if (err) return callback(err);
             if (format == 'svg') {
                 headers['Content-Type'] = 'image/svg+xml';
                 return callback(null, image.getData(), headers);
-=======
-        var vtile = new mapnik.VectorTile(bz, bx, by);
-        try {
-            vtile.setData(data || new Buffer(0));
-        } catch (err) {
-            // Errors for null/zero length data are ignored as a solid tile be painted.
-            if (data) return callback(err);
-        }
-        vtile.parse(data || new Buffer(0), function(err) {
-            // Errors for null/zero length data are ignored as a solid tile be painted.
-            if (data && err) return callback(err);
-
-            var opts = {z:z, x:x, y:y, scale:scale, buffer_size:256 * scale};
-            if (format === 'json') {
-                try { return callback(null, vtile.toJSON(), headers); }
-                catch(err) { return callback(err); }
->>>>>>> 2962e1e6
             } else if (format === 'utf') {
                 image.encode(format, {}, function(err, buffer) {
                     if (err) return callback(err);
@@ -199,6 +183,7 @@
                     return callback(null, buffer, headers);
                 });
             }
+        });
         });
     });
 };
