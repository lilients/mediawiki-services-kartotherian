var tilelive = require('tilelive');
var url = require('url');
var zlib = require('zlib');
var assert = require('assert');
var Backend = require('..').Backend;
var mapnik = require('..').mapnik;
var path = require('path');
var fs = require('fs');
var Testsource = require('./testsource');
var UPDATE = process.env.UPDATE;

// Tilelive test source.
tilelive.protocols['test:'] = Testsource;

describe('backend', function() {
    it('invalid', function(done) {
        new Backend({}, function(err) {
            assert.equal('Error: opts.uri or opts.source must be set', err.toString());
            done();
        });
    });
    it('async default opts', function(done) {
        new Backend({ uri:'test:///a' }, function(err, source) {
            assert.ifError(err);
            assert.equal(1, source._scale);
            assert.equal(0, source._minzoom);
            assert.equal(1, source._maxzoom);
            assert.equal(undefined, source._maskLevel);
            done();
        });
    });
    it('sync default opts', function(done) {
        var source = new Backend({ source: new Testsource('a') });
        assert.equal(1, source._scale);
        assert.equal(0, source._minzoom);
        assert.equal(22, source._maxzoom);
        assert.equal(undefined, source._maskLevel);

        source = new Backend({
            source: new Testsource('a'),
            minzoom: 2,
            maxzoom: 22,
            maskLevel: 4
        });
        assert.equal(1, source._scale);
        assert.equal(2, source._minzoom);
        assert.equal(22, source._maxzoom);
        assert.equal(4, source._maskLevel);
        done();
    });
    it('proxies getInfo', function(done) {
        var source = new Testsource('a');
        var wrapped = new Backend({
            source: source,
            minzoom: 0,
            maxzoom: 1
        });
        source.getInfo(function(err, a) {
            assert.ifError(err);
            wrapped.getInfo(function(err, b) {
                assert.ifError(err);
                assert.deepEqual(a, b);
                done();
            });
        });
    });
});

describe('tiles', function() {
    var sources = {
        a: new Backend({ source: new Testsource('a'), minzoom:0, maxzoom: 1 }),
        b: new Backend({ source: new Testsource('b'), minzoom:0, maxzoom: 2, maskLevel: 1 }),
<<<<<<< HEAD
        c: new Backend({ source: new Testsource('b'), minzoom:0, maxzoom: 2, maskLevel: 1, scale: 2 }),
        i: new Backend({ source: new Testsource('i'), minzoom:0, maxzoom: 1 })
=======
        c: new Backend({ source: new Testsource('b'), minzoom:0, maxzoom: 2, maskLevel: 1, scale: 2, legacy: true }),
        h: new Backend({ source: new Testsource('b'), minzoom:0, maxzoom: 2, maskLevel: 1, scale: 2 })
>>>>>>> 0a56fb68
    };
    sources.d = new Backend({ source: sources.a, minzoom:0, maxzoom:1 });
    var tests = {
        // 2.0.0, 2.0.1 test overzooming.
        // 1.1.2, 1.1.3 test that solid bg tiles are generated even when no
        // backend tile exists.
        // 0.0.1 test that solid bg tiles are generated for 0-length protobufs.
        a: ['0.0.0', '0.0.1', '1.0.0', '1.0.1', '1.1.0', '1.1.1', '1.1.2', '1.1.3', '2.0.0', '2.0.1'],
        // 2.1.1 should use z2 vector tile -- a coastline shapefile
        // 2.1.2 should use maskLevel -- place dots, like the others
        b: ['0.0.0', '1.0.0', '1.0.1', '1.1.0', '1.1.1', '2.1.1', '2.1.2'],
        // test the a legacy flag overriding the scale factor of the request affecting the output tile size
        c: ['0.0.0', '1.0.0', '1.0.1', '1.1.0', '1.1.1', '2.1.1', '2.1.2', '3.2.2', '3.2.3', '3.2.4'],
        // proxies through vector tiles (rather than PBFs) from a source.
        d: ['0.0.0', '1.0.0', '1.0.1', '1.1.0', '1.1.1', '1.1.2', '1.1.3', '2.0.0', '2.0.1'],
<<<<<<< HEAD
        // wraps image source with vector tiles.
        i: ['0.0.0', '1.0.0', '1.0.1', '1.1.0', '1.1.1', '2.0.0', '2.0.1'],
=======
        // test the scale factor of the request affecting the output tile size
        h: ['0.0.0', '1.0.0', '1.0.1', '1.1.0', '1.1.1', '2.1.1', '2.1.2', '3.2.2', '3.2.3', '3.2.4']
>>>>>>> 0a56fb68
    };
    Object.keys(tests).forEach(function(source) {
        tests[source].forEach(function(key) {
            var z = key.split('.')[0] | 0;
            var x = key.split('.')[1] | 0;
            var y = key.split('.')[2] | 0;
            var remaining = 2;
            it('should render ' + source + ' (' + key + ')', function(done) {
                var cbTile = function(err, vtile, headers) {
                    assert.ifError(err);
                    // Returns a vector tile.
                    assert.ok(vtile instanceof mapnik.VectorTile);
                    // No backend tiles last modified defaults to Date 0.
                    // Otherwise, Last-Modified from backend should be passed.
                    if (['1.1.2','1.1.3'].indexOf(key) >= 0 || (source == 'i' && ['2.0.0','2.0.1'].indexOf(key) >= 0)) {
                        assert.equal(headers['Last-Modified'], new Date(0).toUTCString());
                    } else {
                        assert.equal(headers['Last-Modified'], Testsource.now.toUTCString());
                    }
                    // Check for presence of ETag and store away for later
                    // ETag comparison.
                    assert.ok('ETag' in headers);
                    // Content-Type.
                    assert.equal(headers['Content-Type'], 'application/x-protobuf');
                    // Size stats attached to buffer.
                    assert.equal('number', typeof vtile._srcbytes);
                    // Compare vtile contents to expected fixtures.
                    // if source is c, test legacy scale factor
                    // at zoom > 1 it will compare with data at previous zoom level.
                    if (source === 'c') {
                        if (key[0] > 1) {
                            key[0] -= 1;
                            var fixtpath = __dirname + '/expected/backend-' + source + '.' + key + '.json';
                            if (UPDATE) fs.writeFileSync(fixtpath, JSON.stringify(vtile.toJSON(), null, 2));
                            assert.deepEqual(
                                JSON.parse(JSON.stringify(vtile.toJSON())),
                                JSON.parse(fs.readFileSync(fixtpath))
                            );
                        }
                    } else {
                        var fixtpath = __dirname + '/expected/backend-' + source + '.' + key + '.json';
                        if (UPDATE) fs.writeFileSync(fixtpath, JSON.stringify(vtile.toJSON(), null, 2));
                        assert.deepEqual(
                            JSON.parse(JSON.stringify(vtile.toJSON())),
                            JSON.parse(fs.readFileSync(fixtpath))
                        );
                    }
                    done();
                };
                if (source === 'c') {
                    cbTile.legacy = true;
                }
                sources[source].getTile(z,x,y, cbTile);
            });
        });
    });
    it('empty tile on bad deflate', function(done) {
        sources.a.getTile(1, 0, 2, function(err, vtile) {
            assert.ifError(err);
            assert.deepEqual([], vtile.toJSON());
            done();
        });
    });
    it('errors out on bad protobuf', function(done) {
        sources.a.getTile(1, 0, 3, function(err, vtile) {
            assert.equal('could not parse buffer as protobuf', err.message);
            done();
        });
    });
});
<|MERGE_RESOLUTION|>--- conflicted
+++ resolved
@@ -70,13 +70,9 @@
     var sources = {
         a: new Backend({ source: new Testsource('a'), minzoom:0, maxzoom: 1 }),
         b: new Backend({ source: new Testsource('b'), minzoom:0, maxzoom: 2, maskLevel: 1 }),
-<<<<<<< HEAD
-        c: new Backend({ source: new Testsource('b'), minzoom:0, maxzoom: 2, maskLevel: 1, scale: 2 }),
+        c: new Backend({ source: new Testsource('b'), minzoom:0, maxzoom: 2, maskLevel: 1, scale: 2, legacy: true }),
+        h: new Backend({ source: new Testsource('b'), minzoom:0, maxzoom: 2, maskLevel: 1, scale: 2 }),
         i: new Backend({ source: new Testsource('i'), minzoom:0, maxzoom: 1 })
-=======
-        c: new Backend({ source: new Testsource('b'), minzoom:0, maxzoom: 2, maskLevel: 1, scale: 2, legacy: true }),
-        h: new Backend({ source: new Testsource('b'), minzoom:0, maxzoom: 2, maskLevel: 1, scale: 2 })
->>>>>>> 0a56fb68
     };
     sources.d = new Backend({ source: sources.a, minzoom:0, maxzoom:1 });
     var tests = {
@@ -92,13 +88,10 @@
         c: ['0.0.0', '1.0.0', '1.0.1', '1.1.0', '1.1.1', '2.1.1', '2.1.2', '3.2.2', '3.2.3', '3.2.4'],
         // proxies through vector tiles (rather than PBFs) from a source.
         d: ['0.0.0', '1.0.0', '1.0.1', '1.1.0', '1.1.1', '1.1.2', '1.1.3', '2.0.0', '2.0.1'],
-<<<<<<< HEAD
+        // test the scale factor of the request affecting the output tile size
+        h: ['0.0.0', '1.0.0', '1.0.1', '1.1.0', '1.1.1', '2.1.1', '2.1.2', '3.2.2', '3.2.3', '3.2.4'],
         // wraps image source with vector tiles.
         i: ['0.0.0', '1.0.0', '1.0.1', '1.1.0', '1.1.1', '2.0.0', '2.0.1'],
-=======
-        // test the scale factor of the request affecting the output tile size
-        h: ['0.0.0', '1.0.0', '1.0.1', '1.1.0', '1.1.1', '2.1.1', '2.1.2', '3.2.2', '3.2.3', '3.2.4']
->>>>>>> 0a56fb68
     };
     Object.keys(tests).forEach(function(source) {
         tests[source].forEach(function(key) {
