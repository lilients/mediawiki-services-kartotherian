<<<<<<< HEAD
var matchStyle, style, matchScale, scale, scalex, xhr, map;

// Allow user to change style via the ?s=xxx URL parameter
// Uses "osm-intl" as the default style
matchStyle = location.search.match(/s=([^&\/]*)/);
style = (matchStyle && matchStyle[1]) || 'osm-intl';

// Create a map
map = L.map('map').setView([40.75, -73.96], 4);
map.attributionControl.setPrefix('');

function bracketDevicePixelRatio() {
    var brackets = [1, 1.3, 1.5, 2, 2.6, 3],
        baseRatio = window.devicePixelRatio || 1;
    for (var i = 0; i < brackets.length; i++) {
        var scale = brackets[i];
        if (scale >= baseRatio || (baseRatio - scale) < 0.1) {
            return scale;
        }
=======
(function (location) { // eslint-disable-line func-names
  // Allow user to change style via the ?s=xxx URL parameter
  // Uses "osm-intl" as the default style
  const matchStyle = location.search.match(/s=([^&/]*)/);
  const matchScale = location.search.match(/scale=([.0-9]*)/);
  const matchLang = location.search.match(/lang=([-_a-zA-Z]+)/);

  const bracketDevicePixelRatio = function bracketDevicePixelRatio() {
    const brackets = [1, 1.3, 1.5, 2, 2.6, 3];
    const baseRatio = window.devicePixelRatio || 1;

    let i;
    let scale;

    for (i = 0; i < brackets.length; i += 1) {
      scale = brackets[i];

      if (scale >= baseRatio || (baseRatio - scale) < 0.1) {
        return scale;
      }
>>>>>>> 5a9fbd18
    }
    return brackets[brackets.length - 1];
  };

  const style = (matchStyle && matchStyle[1]) || 'osm-intl';
  const scale = (matchScale && parseFloat(matchScale[1])) || bracketDevicePixelRatio();
  const scalex = (scale === 1) ? '' : (`@${scale}x`);
  const map = L.map('map').setView([40.75, -73.96], 4);

  let query = '';

  // Create a map
  map.attributionControl.setPrefix('');

<<<<<<< HEAD
/**
 * Finishes setting up the map
 *
 * @param {Object|null} config Config object
 * @param string [config.attribution] Attribution text to show in footer; see below for default
 * @param number [config.maxzoom=18] Maximum zoom level
 */
function setupMap( config ) {
    var key, layerSettings, defaultSettings,
        query = '',
        matchLang = location.search.match(/lang=([-_a-zA-Z]+)/);

    defaultSettings = {
        maxzoom: 18,

        // TODO: This is UI text, and needs to be translatable.
        attribution: 'Map data &copy; <a href="http://openstreetmap.org/copyright">OpenStreetMap contributors</a>'
    };

    if (matchLang) {
        query = '?lang=' + matchLang[1];
    }
    config = config || {};

    layerSettings = {
        maxZoom: config.maxzoom !== undefined ? config.maxzoom : defaultSettings.maxzoom,

        // TODO: This is UI text, and needs to be translatable.
        attribution: config.attribution !== undefined ? config.attribution : defaultSettings.attribution,

        id: 'map-01'
    };

    // Add a map layer
    L.tileLayer(style + '/{z}/{x}/{y}' + scalex + '.png' + query, layerSettings).addTo(map);

    // Add a km/miles scale
    L.control.scale().addTo(map);

    // Update the zoom level label
    map.on('zoomend', function () {
        document.getElementById('zoom-level').innerHTML = 'Zoom Level: ' + map.getZoom();
    });

    // Add current location to URL hash
    new L.Hash(map);
}

matchScale = location.search.match(/scale=([.0-9]*)/);
scale = (matchScale && parseFloat(matchScale[1])) || bracketDevicePixelRatio();
scalex = (scale === 1) ? '' : ('@' + scale + 'x');

xhr = new XMLHttpRequest();
xhr.addEventListener('load', function () {
    var config;

    try {
        config = JSON.parse( this.responseText );
    } catch ( e ) {
        config = null;
    }

    setupMap( config );

} );
xhr.addEventListener('error', function () {
    setupMap( null );
} );

xhr.open('GET', '/' + style + '/info.json' );
xhr.send();
=======
  if (matchLang) {
    query = `?lang=${matchLang[1]}`;
  }

  // Add a map layer
  L.tileLayer(`${style}/{z}/{x}/{y}${scalex}.png${query}`, {
    maxZoom: 20,
    attribution: 'Map data &copy; <a href="http://openstreetmap.org/copyright">OpenStreetMap contributors</a>',
    id: 'map-01',
  }).addTo(map);

  // Add a km/miles scale
  L.control.scale().addTo(map);

  // Update the zoom level label
  map.on('zoomend', () => {
    document.getElementById('zoom-level').innerHTML = `Zoom Level: ${map.getZoom()}`;
  });

  // Add current location to URL hash
  const hash = new L.Hash(map); // eslint-disable-line one-var,no-unused-vars
}(window.location));
>>>>>>> 5a9fbd18
<|MERGE_RESOLUTION|>--- conflicted
+++ resolved
@@ -1,30 +1,9 @@
-<<<<<<< HEAD
-var matchStyle, style, matchScale, scale, scalex, xhr, map;
-
-// Allow user to change style via the ?s=xxx URL parameter
-// Uses "osm-intl" as the default style
-matchStyle = location.search.match(/s=([^&\/]*)/);
-style = (matchStyle && matchStyle[1]) || 'osm-intl';
-
-// Create a map
-map = L.map('map').setView([40.75, -73.96], 4);
-map.attributionControl.setPrefix('');
-
-function bracketDevicePixelRatio() {
-    var brackets = [1, 1.3, 1.5, 2, 2.6, 3],
-        baseRatio = window.devicePixelRatio || 1;
-    for (var i = 0; i < brackets.length; i++) {
-        var scale = brackets[i];
-        if (scale >= baseRatio || (baseRatio - scale) < 0.1) {
-            return scale;
-        }
-=======
 (function (location) { // eslint-disable-line func-names
   // Allow user to change style via the ?s=xxx URL parameter
   // Uses "osm-intl" as the default style
   const matchStyle = location.search.match(/s=([^&/]*)/);
   const matchScale = location.search.match(/scale=([.0-9]*)/);
-  const matchLang = location.search.match(/lang=([-_a-zA-Z]+)/);
+  const xhr = new XMLHttpRequest();
 
   const bracketDevicePixelRatio = function bracketDevicePixelRatio() {
     const brackets = [1, 1.3, 1.5, 2, 2.6, 3];
@@ -39,7 +18,6 @@
       if (scale >= baseRatio || (baseRatio - scale) < 0.1) {
         return scale;
       }
->>>>>>> 5a9fbd18
     }
     return brackets[brackets.length - 1];
   };
@@ -49,104 +27,67 @@
   const scalex = (scale === 1) ? '' : (`@${scale}x`);
   const map = L.map('map').setView([40.75, -73.96], 4);
 
-  let query = '';
-
   // Create a map
   map.attributionControl.setPrefix('');
 
-<<<<<<< HEAD
-/**
- * Finishes setting up the map
- *
- * @param {Object|null} config Config object
- * @param string [config.attribution] Attribution text to show in footer; see below for default
- * @param number [config.maxzoom=18] Maximum zoom level
- */
-function setupMap( config ) {
-    var key, layerSettings, defaultSettings,
-        query = '',
-        matchLang = location.search.match(/lang=([-_a-zA-Z]+)/);
-
-    defaultSettings = {
-        maxzoom: 18,
-
-        // TODO: This is UI text, and needs to be translatable.
-        attribution: 'Map data &copy; <a href="http://openstreetmap.org/copyright">OpenStreetMap contributors</a>'
+  /**
+   * Finishes setting up the map
+   *
+   * @param {Object|null} config Config object
+   * @param string [config.attribution] Attribution text to show in footer; see below for default
+   * @param number [config.maxzoom=18] Maximum zoom level
+   */
+  function setupMap(config = {}) {
+    const matchLang = location.search.match(/lang=([-_a-zA-Z]+)/);
+    const defaultSettings = {
+      maxzoom: 18,
+      // TODO: This is UI text, and needs to be translatable.
+      attribution: 'Map data &copy; <a href="http://openstreetmap.org/copyright">OpenStreetMap contributors</a>',
     };
+    const layerSettings = {
+      maxZoom: config.maxzoom !== undefined ?
+        config.maxzoom : defaultSettings.maxzoom,
+      // TODO: This is UI text, and needs to be translatable.
+      attribution: config.attribution !== undefined ?
+        config.attribution : defaultSettings.attribution,
+      id: 'map-01',
+    };
+    let query = '';
 
     if (matchLang) {
-        query = '?lang=' + matchLang[1];
+      query = `?lang=${matchLang[1]}`;
     }
-    config = config || {};
-
-    layerSettings = {
-        maxZoom: config.maxzoom !== undefined ? config.maxzoom : defaultSettings.maxzoom,
-
-        // TODO: This is UI text, and needs to be translatable.
-        attribution: config.attribution !== undefined ? config.attribution : defaultSettings.attribution,
-
-        id: 'map-01'
-    };
 
     // Add a map layer
-    L.tileLayer(style + '/{z}/{x}/{y}' + scalex + '.png' + query, layerSettings).addTo(map);
+    L.tileLayer(`${style}/{z}/{x}/{y}${scalex}.png${query}`, layerSettings).addTo(map);
 
     // Add a km/miles scale
     L.control.scale().addTo(map);
 
     // Update the zoom level label
-    map.on('zoomend', function () {
-        document.getElementById('zoom-level').innerHTML = 'Zoom Level: ' + map.getZoom();
+    map.on('zoomend', () => {
+      document.getElementById('zoom-level').innerHTML = `Zoom Level: ${map.getZoom()}`;
     });
 
     // Add current location to URL hash
-    new L.Hash(map);
-}
+    const hash = new L.Hash(map); // eslint-disable-line one-var,no-unused-vars
+  }
 
-matchScale = location.search.match(/scale=([.0-9]*)/);
-scale = (matchScale && parseFloat(matchScale[1])) || bracketDevicePixelRatio();
-scalex = (scale === 1) ? '' : ('@' + scale + 'x');
-
-xhr = new XMLHttpRequest();
-xhr.addEventListener('load', function () {
-    var config;
+  xhr.addEventListener('load', () => {
+    let config;
 
     try {
-        config = JSON.parse( this.responseText );
-    } catch ( e ) {
-        config = null;
+      config = JSON.parse(this.responseText);
+    } catch (e) {
+      config = null;
     }
 
-    setupMap( config );
-
-} );
-xhr.addEventListener('error', function () {
-    setupMap( null );
-} );
-
-xhr.open('GET', '/' + style + '/info.json' );
-xhr.send();
-=======
-  if (matchLang) {
-    query = `?lang=${matchLang[1]}`;
-  }
-
-  // Add a map layer
-  L.tileLayer(`${style}/{z}/{x}/{y}${scalex}.png${query}`, {
-    maxZoom: 20,
-    attribution: 'Map data &copy; <a href="http://openstreetmap.org/copyright">OpenStreetMap contributors</a>',
-    id: 'map-01',
-  }).addTo(map);
-
-  // Add a km/miles scale
-  L.control.scale().addTo(map);
-
-  // Update the zoom level label
-  map.on('zoomend', () => {
-    document.getElementById('zoom-level').innerHTML = `Zoom Level: ${map.getZoom()}`;
+    setupMap(config);
+  });
+  xhr.addEventListener('error', () => {
+    setupMap(null);
   });
 
-  // Add current location to URL hash
-  const hash = new L.Hash(map); // eslint-disable-line one-var,no-unused-vars
-}(window.location));
->>>>>>> 5a9fbd18
+  xhr.open('GET', `/${style}/info.json`);
+  xhr.send();
+}(window.location));