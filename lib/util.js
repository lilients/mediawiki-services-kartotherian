--- conflicted
+++ resolved
@@ -220,12 +220,6 @@
 
 }
 
-<<<<<<< HEAD
-module.exports = {
-    HTTPError: HTTPError,
-    router: createRouter,
-=======
-
 /**
  * Adds logger to the request and logs it
  *
@@ -239,12 +233,10 @@
     req.logger.log('trace/req', {req: reqForLog(req), msg: 'incoming request'});
 }
 
-
 module.exports = {
     HTTPError: HTTPError,
     initAndLogRequest: initAndLogRequest,
     wrapRouteHandlers: wrapRouteHandlers,
->>>>>>> 91a198a2
     setErrorHandler: setErrorHandler,
-    wrapRouteHandlers: wrapRouteHandlers,
+    router: createRouter
 };