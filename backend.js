var tiletype = require('tiletype');
var tilelive = require('tilelive');
var crypto = require('crypto');
var mapnik = require('mapnik');
var util = require('util');
var zlib = require('zlib');

module.exports = Backend;

function Backend(opts, callback) {
<<<<<<< HEAD
    this._layer = opts.layer || '_image';
=======
    this._layer = opts.layer || undefined;
>>>>>>> 1634f68e
    this._scale = opts.scale || 1;
    this._source = null;
    var backend = this;
    if (opts.source) {
        setsource(opts.source, opts);
    } else if (opts.uri) {
        tilelive.load(opts.uri, function(err, source) {
            if (err) return callback(err);
            source.getInfo(function(err, info) {
                if (err) return callback(err);
                setsource(source, info);
            });
        });
    } else {
        if (callback) callback(new Error('opts.uri or opts.source must be set'));
    }

    function setsource(source, info) {
        backend._minzoom = info.minzoom || 0;
        backend._maxzoom = info.maxzoom || 22;
        backend._vector_layers = info.vector_layers || undefined;
        backend._layer = backend._layer ||
            (info.vector_layers && info.vector_layers.length && info.vector_layers[0].id) ||
            'image';
        // @TODO some sources filter out custom keys @ getInfo forcing us
        // to access info/data properties directly. Fix this.
        if ('maskLevel' in info && !isNaN(parseInt(info.maskLevel, 10))) {
            backend._maskLevel = parseInt(info.maskLevel, 10);
        } else if (source.data && 'maskLevel' in source.data) {
            backend._maskLevel = source.data.maskLevel;
        }
        backend._source = source;
        if (callback) callback(null, backend);
    }
};

Backend.prototype.getInfo = function(callback) {
    if (!this._source) return callback(new Error('Tilesource not loaded'));
    this._source.getInfo(callback);
};

// Wrapper around backend.getTile that implements a "locking" cache.
Backend.prototype.getTile = function(z, x, y, callback) {
    if (!this._source) return callback(new Error('Tilesource not loaded'));

    var backend = this;
    var source = backend._source;
    var now = +new Date;
    var legacy = callback.legacy || false;
    var scale = callback.scale || backend._scale;

    // If scale > 1 adjusts source data zoom level inversely.
    // scale 2x => z-1, scale 4x => z-2, scale 8x => z-3, etc.
    if (legacy) {
        var d = Math.round(Math.log(scale)/Math.log(2));
        var bz = (z - d) > backend._minzoom ? z - d : backend._minzoom;
        var bx = Math.floor(x / Math.pow(2, z - bz));
        var by = Math.floor(y / Math.pow(2, z - bz));
    } else {
        var bz = z | 0;
        var bx = x | 0;
        var by = y | 0;
    }

    // Overzooming support.
    if (bz > backend._maxzoom) {
        bz = backend._maxzoom;
        bx = Math.floor(x / Math.pow(2, z - bz));
        by = Math.floor(y / Math.pow(2, z - bz));
    }

    var size = 0;
    var headers = {};

    source.getTile(bz, bx, by, function sourceGet(err, body, head) {
        if (typeof backend._maskLevel === 'number' &&
            err && err.message === 'Tile does not exist' &&
            bz > backend._maskLevel) {
            bz = backend._maskLevel;
            bx = Math.floor(x / Math.pow(2, z - bz));
            by = Math.floor(y / Math.pow(2, z - bz));
            return source.getTile(bz, bx, by, sourceGet);
        }
        if (err && err.message !== 'Tile does not exist') return callback(err);

        if (body instanceof mapnik.VectorTile) {
            size = body._srcbytes;
            headers = head || {};
            return makevtile(null, body);
        }

        var type = body && tiletype.type(body);
        if (!body || !body.length || !type) {
            return makevtile();
        } else if (type === 'pbf') {
            size = body.length;
            headers = head || {};
            return zlib.inflate(body, function(err, data) {
                if (err) return callback(err);
                return makevtile(null, data, type);
            });
        // Image sources do not allow overzooming (yet).
        } else if (bz < z) {
            return makevtile();
        } else {
            size = body.length;
            headers = head || {};
            return makevtile(null, body, type);
        }
    });

    function makevtile(err, data, type) {
        if (err && err.message !== 'Tile does not exist') return callback(err);

        // If no last modified is provided, use epoch.
        headers['Last-Modified'] = new Date(headers['Last-Modified'] || 0).toUTCString();

        // Set an ETag if not present.
        headers['ETag'] = headers['ETag'] || JSON.stringify(crypto.createHash('md5')
            .update((z+','+x+','+y) + (data||''))
            .digest('hex'));

        // Set content type.
        headers['Content-Type'] = 'application/x-protobuf';

        // Pass-thru of an upstream mapnik vector tile (not pbf) source.
        if (data instanceof mapnik.VectorTile) return callback(null, data, headers);

        var vtile = new mapnik.VectorTile(bz, bx, by);
        vtile._srcbytes = size;

        // null/zero length data is a solid tile be painted.
        if (!data || !data.length) return callback(null, vtile, headers);

        try {
            if (type === 'pbf') {
                vtile.setData(data);
            } else {
                vtile.addImage(data, backend._layer);
            }
        } catch (err) {
            return callback(err);
        }
        vtile.parse(function(err) {
            if (err) return callback(err);
            callback(null, vtile, headers);
        })
    };
};
<|MERGE_RESOLUTION|>--- conflicted
+++ resolved
@@ -8,11 +8,7 @@
 module.exports = Backend;
 
 function Backend(opts, callback) {
-<<<<<<< HEAD
-    this._layer = opts.layer || '_image';
-=======
     this._layer = opts.layer || undefined;
->>>>>>> 1634f68e
     this._scale = opts.scale || 1;
     this._source = null;
     var backend = this;
@@ -36,7 +32,7 @@
         backend._vector_layers = info.vector_layers || undefined;
         backend._layer = backend._layer ||
             (info.vector_layers && info.vector_layers.length && info.vector_layers[0].id) ||
-            'image';
+            '_image';
         // @TODO some sources filter out custom keys @ getInfo forcing us
         // to access info/data properties directly. Fix this.
         if ('maskLevel' in info && !isNaN(parseInt(info.maskLevel, 10))) {
